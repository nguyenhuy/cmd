{
<<<<<<< HEAD
  "originHash" : "96178354b3709aa84955d2e81bc95af097f69bc43c08b416ae3e6dc7408226a4",
=======
  "originHash" : "bb4ccc7af6dd8e83c65dfcf94cf06b2c788f6b73879795d09e12caa4d11de220",
>>>>>>> dd73a9aa
  "pins" : [
    {
      "identity" : "aexml",
      "kind" : "remoteSourceControl",
      "location" : "https://github.com/tadija/AEXML.git",
      "state" : {
        "revision" : "db806756c989760b35108146381535aec231092b",
        "version" : "4.7.0"
      }
    },
    {
      "identity" : "async-http-client",
      "kind" : "remoteSourceControl",
      "location" : "https://github.com/swift-server/async-http-client.git",
      "state" : {
        "revision" : "60235983163d040f343a489f7e2e77c1918a8bd9",
        "version" : "1.26.1"
      }
    },
    {
      "identity" : "async-kit",
      "kind" : "remoteSourceControl",
      "location" : "https://github.com/vapor/async-kit.git",
      "state" : {
        "revision" : "e048c8ee94967e8d8a1c2ec0e1156d6f7fa34d31",
        "version" : "1.20.0"
      }
    },
    {
      "identity" : "bugsnag-cocoa",
      "kind" : "remoteSourceControl",
      "location" : "https://github.com/bugsnag/bugsnag-cocoa",
      "state" : {
        "revision" : "fdf9fbf8ff34ea919f151a8c066aadaa54a90a28",
        "version" : "6.33.0"
      }
    },
    {
      "identity" : "combine-schedulers",
      "kind" : "remoteSourceControl",
      "location" : "https://github.com/pointfreeco/combine-schedulers",
      "state" : {
        "revision" : "5928286acce13def418ec36d05a001a9641086f2",
        "version" : "1.0.3"
      }
    },
    {
      "identity" : "console-kit",
      "kind" : "remoteSourceControl",
      "location" : "https://github.com/vapor/console-kit.git",
      "state" : {
        "revision" : "742f624a998cba2a9e653d9b1e91ad3f3a5dff6b",
        "version" : "4.15.2"
      }
    },
    {
      "identity" : "cryptoswift",
      "kind" : "remoteSourceControl",
      "location" : "https://github.com/krzyzanowskim/CryptoSwift.git",
      "state" : {
        "revision" : "e2bc81be54d71d566a52ca17c3983d141c30aa70",
        "version" : "1.3.3"
      }
    },
    {
      "identity" : "down",
      "kind" : "remoteSourceControl",
      "location" : "https://github.com/gsabran/Down",
      "state" : {
        "revision" : "14309dd8781c7613063344727454ffbbebc8e8bd"
      }
    },
    {
      "identity" : "grdb.swift",
      "kind" : "remoteSourceControl",
      "location" : "https://github.com/groue/GRDB.swift",
      "state" : {
        "revision" : "a5a1be26b4513dc7ec360eb56bc08a345bac6649",
        "version" : "7.5.0"
      }
    },
    {
      "identity" : "gzipswift",
      "kind" : "remoteSourceControl",
      "location" : "https://github.com/1024jp/GzipSwift",
      "state" : {
        "revision" : "7a7f17761c76a932662ab77028a4329f67d645a4",
        "version" : "5.2.0"
      }
    },
    {
      "identity" : "highlightswift",
      "kind" : "remoteSourceControl",
      "location" : "https://github.com/appstefan/highlightswift.git",
      "state" : {
        "revision" : "784ca3ccfc8a2cf724fbb2f06cb6ec3329424da3",
        "version" : "1.1.0"
      }
    },
    {
      "identity" : "ifrit",
      "kind" : "remoteSourceControl",
      "location" : "https://github.com/ukushu/Ifrit",
      "state" : {
        "revision" : "9b9556e14cee24ad16b19d0eb099283cf79a7d94",
        "version" : "3.0.0"
      }
    },
    {
      "identity" : "jsonscanner",
      "kind" : "remoteSourceControl",
      "location" : "https://github.com/gsabran/JSONScanner",
      "state" : {
        "revision" : "8e9e7c888931688c43c19310ecfc136ec4e298f0",
        "version" : "1.0.0"
      }
    },
    {
      "identity" : "keyboardshortcuts",
      "kind" : "remoteSourceControl",
      "location" : "https://github.com/sindresorhus/KeyboardShortcuts",
      "state" : {
        "revision" : "7ecc38bb6edf7d087d30e737057b8d8a9b7f51eb",
        "version" : "2.2.4"
      }
    },
    {
      "identity" : "multipart-kit",
      "kind" : "remoteSourceControl",
      "location" : "https://github.com/vapor/multipart-kit.git",
      "state" : {
        "revision" : "3498e60218e6003894ff95192d756e238c01f44e",
        "version" : "4.7.1"
      }
    },
    {
      "identity" : "pathkit",
      "kind" : "remoteSourceControl",
      "location" : "https://github.com/kylef/PathKit.git",
      "state" : {
        "revision" : "3bfd2737b700b9a36565a8c94f4ad2b050a5e574",
        "version" : "1.0.1"
      }
    },
    {
      "identity" : "routing-kit",
      "kind" : "remoteSourceControl",
      "location" : "https://github.com/vapor/routing-kit.git",
      "state" : {
        "revision" : "93f7222c8e195cbad39fafb5a0e4cc85a8def7ea",
        "version" : "4.9.2"
      }
    },
    {
      "identity" : "sentry-cocoa",
      "kind" : "remoteSourceControl",
      "location" : "https://github.com/getsentry/sentry-cocoa",
      "state" : {
        "revision" : "65b3d2a7608685e8d4a37c68fa2c64f28d0b537e",
        "version" : "8.51.1"
      }
    },
    {
      "identity" : "sparkle",
      "kind" : "remoteSourceControl",
      "location" : "https://github.com/sparkle-project/Sparkle",
      "state" : {
        "revision" : "0ca3004e98712ea2b39dd881d28448630cce1c99",
        "version" : "2.7.0"
      }
    },
    {
      "identity" : "spectre",
      "kind" : "remoteSourceControl",
      "location" : "https://github.com/kylef/Spectre.git",
      "state" : {
        "revision" : "26cc5e9ae0947092c7139ef7ba612e34646086c7",
        "version" : "0.10.1"
      }
    },
    {
      "identity" : "statsig-kit",
      "kind" : "remoteSourceControl",
      "location" : "https://github.com/statsig-io/statsig-kit",
      "state" : {
        "revision" : "9b88b4cef0cd55fd4fcecd4bed93cff118cf1533",
        "version" : "1.53.5"
      }
    },
    {
      "identity" : "swift-algorithms",
      "kind" : "remoteSourceControl",
      "location" : "https://github.com/apple/swift-algorithms.git",
      "state" : {
        "revision" : "87e50f483c54e6efd60e885f7f5aa946cee68023",
        "version" : "1.2.1"
      }
    },
    {
      "identity" : "swift-argument-parser",
      "kind" : "remoteSourceControl",
      "location" : "https://github.com/apple/swift-argument-parser",
      "state" : {
        "revision" : "309a47b2b1d9b5e991f36961c983ecec72275be3",
        "version" : "1.6.1"
      }
    },
    {
      "identity" : "swift-asn1",
      "kind" : "remoteSourceControl",
      "location" : "https://github.com/apple/swift-asn1.git",
      "state" : {
        "revision" : "f70225981241859eb4aa1a18a75531d26637c8cc",
        "version" : "1.4.0"
      }
    },
    {
      "identity" : "swift-async-algorithms",
      "kind" : "remoteSourceControl",
      "location" : "https://github.com/apple/swift-async-algorithms.git",
      "state" : {
        "revision" : "042e1c4d9d19748c9c228f8d4ebc97bb1e339b0b",
        "version" : "1.0.4"
      }
    },
    {
      "identity" : "swift-atomics",
      "kind" : "remoteSourceControl",
      "location" : "https://github.com/apple/swift-atomics.git",
      "state" : {
        "revision" : "b601256eab081c0f92f059e12818ac1d4f178ff7",
        "version" : "1.3.0"
      }
    },
    {
      "identity" : "swift-certificates",
      "kind" : "remoteSourceControl",
      "location" : "https://github.com/apple/swift-certificates.git",
      "state" : {
        "revision" : "c059d9c9d08d6654b9a92dda93d9049a278964c6",
        "version" : "1.12.0"
      }
    },
    {
      "identity" : "swift-clocks",
      "kind" : "remoteSourceControl",
      "location" : "https://github.com/pointfreeco/swift-clocks",
      "state" : {
        "revision" : "cc46202b53476d64e824e0b6612da09d84ffde8e",
        "version" : "1.0.6"
      }
    },
    {
      "identity" : "swift-collections",
      "kind" : "remoteSourceControl",
      "location" : "https://github.com/apple/swift-collections.git",
      "state" : {
        "revision" : "8c0c0a8b49e080e54e5e328cc552821ff07cd341",
        "version" : "1.2.1"
      }
    },
    {
      "identity" : "swift-concurrency-extras",
      "kind" : "remoteSourceControl",
      "location" : "https://github.com/pointfreeco/swift-concurrency-extras",
      "state" : {
        "revision" : "82a4ae7170d98d8538ec77238b7eb8e7199ef2e8",
        "version" : "1.3.1"
      }
    },
    {
      "identity" : "swift-crypto",
      "kind" : "remoteSourceControl",
      "location" : "https://github.com/apple/swift-crypto.git",
      "state" : {
        "revision" : "334e682869394ee239a57dbe9262bff3cd9495bd",
        "version" : "3.14.0"
      }
    },
    {
      "identity" : "swift-custom-dump",
      "kind" : "remoteSourceControl",
      "location" : "https://github.com/pointfreeco/swift-custom-dump",
      "state" : {
        "revision" : "82645ec760917961cfa08c9c0c7104a57a0fa4b1",
        "version" : "1.3.3"
      }
    },
    {
      "identity" : "swift-dependencies",
      "kind" : "remoteSourceControl",
      "location" : "https://github.com/pointfreeco/swift-dependencies",
      "state" : {
        "revision" : "a501eebe552fd23691c560adf474fca2169ad8aa",
        "version" : "1.9.4"
      }
    },
    {
      "identity" : "swift-distributed-tracing",
      "kind" : "remoteSourceControl",
      "location" : "https://github.com/apple/swift-distributed-tracing.git",
      "state" : {
        "revision" : "b78796709d243d5438b36e74ce3c5ec2d2ece4d8",
        "version" : "1.2.1"
      }
    },
    {
      "identity" : "swift-http-structured-headers",
      "kind" : "remoteSourceControl",
      "location" : "https://github.com/apple/swift-http-structured-headers.git",
      "state" : {
        "revision" : "1625f271afb04375bf48737a5572613248d0e7a0",
        "version" : "1.4.0"
      }
    },
    {
      "identity" : "swift-http-types",
      "kind" : "remoteSourceControl",
      "location" : "https://github.com/apple/swift-http-types.git",
      "state" : {
        "revision" : "a0a57e949a8903563aba4615869310c0ebf14c03",
        "version" : "1.4.0"
      }
    },
    {
      "identity" : "swift-log",
      "kind" : "remoteSourceControl",
      "location" : "https://github.com/apple/swift-log.git",
      "state" : {
        "revision" : "ce592ae52f982c847a4efc0dd881cc9eb32d29f2",
        "version" : "1.6.4"
      }
    },
    {
      "identity" : "swift-macro-testing",
      "kind" : "remoteSourceControl",
      "location" : "https://github.com/pointfreeco/swift-macro-testing",
      "state" : {
        "revision" : "2de00af725ff4c43c9a90d7893835de312653169",
        "version" : "0.6.3"
      }
    },
    {
      "identity" : "swift-metrics",
      "kind" : "remoteSourceControl",
      "location" : "https://github.com/apple/swift-metrics.git",
      "state" : {
        "revision" : "4c83e1cdf4ba538ef6e43a9bbd0bcc33a0ca46e3",
        "version" : "2.7.0"
      }
    },
    {
      "identity" : "swift-nio",
      "kind" : "remoteSourceControl",
      "location" : "https://github.com/apple/swift-nio.git",
      "state" : {
        "revision" : "1c30f0f2053b654e3d1302492124aa6d242cdba7",
        "version" : "2.86.0"
      }
    },
    {
      "identity" : "swift-nio-extras",
      "kind" : "remoteSourceControl",
      "location" : "https://github.com/apple/swift-nio-extras.git",
      "state" : {
        "revision" : "a55c3dd3a81d035af8a20ce5718889c0dcab073d",
        "version" : "1.29.0"
      }
    },
    {
      "identity" : "swift-nio-http2",
      "kind" : "remoteSourceControl",
      "location" : "https://github.com/apple/swift-nio-http2.git",
      "state" : {
        "revision" : "5e9e99ec96c53bc2c18ddd10c1e25a3cd97c55e5",
        "version" : "1.38.0"
      }
    },
    {
      "identity" : "swift-nio-ssl",
      "kind" : "remoteSourceControl",
      "location" : "https://github.com/apple/swift-nio-ssl.git",
      "state" : {
        "revision" : "385f5bd783ffbfff46b246a7db7be8e4f04c53bd",
        "version" : "2.33.0"
      }
    },
    {
      "identity" : "swift-nio-transport-services",
      "kind" : "remoteSourceControl",
      "location" : "https://github.com/apple/swift-nio-transport-services.git",
      "state" : {
        "revision" : "e645014baea2ec1c2db564410c51a656cf47c923",
        "version" : "1.25.1"
      }
    },
    {
      "identity" : "swift-numerics",
      "kind" : "remoteSourceControl",
      "location" : "https://github.com/apple/swift-numerics.git",
      "state" : {
        "revision" : "e0ec0f5f3af6f3e4d5e7a19d2af26b481acb6ba8",
        "version" : "1.0.3"
      }
    },
    {
      "identity" : "swift-service-context",
      "kind" : "remoteSourceControl",
      "location" : "https://github.com/apple/swift-service-context.git",
      "state" : {
        "revision" : "1983448fefc717a2bc2ebde5490fe99873c5b8a6",
        "version" : "1.2.1"
      }
    },
    {
      "identity" : "swift-service-lifecycle",
      "kind" : "remoteSourceControl",
      "location" : "https://github.com/swift-server/swift-service-lifecycle.git",
      "state" : {
        "revision" : "e7187309187695115033536e8fc9b2eb87fd956d",
        "version" : "2.8.0"
      }
    },
    {
      "identity" : "swift-snapshot-testing",
      "kind" : "remoteSourceControl",
      "location" : "https://github.com/pointfreeco/swift-snapshot-testing",
      "state" : {
        "revision" : "b2d4cb30735f4fbc3a01963a9c658336dd21e9ba",
        "version" : "1.18.1"
      }
    },
    {
      "identity" : "swift-subprocess",
      "kind" : "remoteSourceControl",
      "location" : "https://github.com/swiftlang/swift-subprocess",
      "state" : {
        "revision" : "43f99d981c7486858b4bcb8cb5861e63bd63d841"
      }
    },
    {
      "identity" : "swift-syntax",
      "kind" : "remoteSourceControl",
      "location" : "https://github.com/swiftlang/swift-syntax",
      "state" : {
        "revision" : "0687f71944021d616d34d922343dcef086855920",
        "version" : "600.0.1"
      }
    },
    {
      "identity" : "swift-system",
      "kind" : "remoteSourceControl",
      "location" : "https://github.com/apple/swift-system",
      "state" : {
        "revision" : "890830fff1a577dc83134890c7984020c5f6b43b",
        "version" : "1.6.2"
      }
    },
    {
      "identity" : "vapor",
      "kind" : "remoteSourceControl",
      "location" : "https://github.com/vapor/vapor.git",
      "state" : {
        "revision" : "3636f443474769147828a5863e81a31f6f30e92c",
        "version" : "4.115.1"
      }
    },
    {
      "identity" : "websocket-kit",
      "kind" : "remoteSourceControl",
      "location" : "https://github.com/vapor/websocket-kit.git",
      "state" : {
        "revision" : "8666c92dbbb3c8eefc8008c9c8dcf50bfd302167",
        "version" : "2.16.1"
      }
    },
    {
      "identity" : "xclogparser",
      "kind" : "remoteSourceControl",
      "location" : "https://github.com/MobileNativeFoundation/XCLogParser",
      "state" : {
        "revision" : "7cf8c50e1b84effcda573bbf8b26bdd0a6b4614f",
        "version" : "0.2.41"
      }
    },
    {
      "identity" : "xcodeproj",
      "kind" : "remoteSourceControl",
      "location" : "https://github.com/tuist/XcodeProj",
      "state" : {
        "revision" : "d24584154c90a5144fd1a74439371342dd42162f",
        "version" : "9.3.0"
      }
    },
    {
      "identity" : "xctest-dynamic-overlay",
      "kind" : "remoteSourceControl",
      "location" : "https://github.com/pointfreeco/xctest-dynamic-overlay",
      "state" : {
        "revision" : "b444594f79844b0d6d76d70fbfb3f7f71728f938",
        "version" : "1.5.1"
      }
    }
  ],
  "version" : 3
}<|MERGE_RESOLUTION|>--- conflicted
+++ resolved
@@ -1,9 +1,5 @@
 {
-<<<<<<< HEAD
-  "originHash" : "96178354b3709aa84955d2e81bc95af097f69bc43c08b416ae3e6dc7408226a4",
-=======
   "originHash" : "bb4ccc7af6dd8e83c65dfcf94cf06b2c788f6b73879795d09e12caa4d11de220",
->>>>>>> dd73a9aa
   "pins" : [
     {
       "identity" : "aexml",
