--- conflicted
+++ resolved
@@ -24,12 +24,8 @@
     let json = """
       {
         "allowAnonymousAnalytics" : false,
-<<<<<<< HEAD
         "automaticallyCheckForUpdates" : false,
-        "llmProviderSettings" : {},
-=======
         "customInstructions" : {},
->>>>>>> 1d9f5c25
         "inactiveModels" : [],
         "llmProviderSettings" : {},
         "pointReleaseXcodeExtensionToDebugApp" : true,
@@ -60,12 +56,9 @@
     let json = """
       {
         "allowAnonymousAnalytics" : true,
-<<<<<<< HEAD
         "automaticallyCheckForUpdates" : true,
-=======
         "customInstructions" : {},
         "inactiveModels" : [],
->>>>>>> 1d9f5c25
         "llmProviderSettings" : {
           "anthropic" : {
             "apiKey" : "test-api-key",
@@ -106,11 +99,9 @@
     let json = """
       {
         "allowAnonymousAnalytics" : true,
-<<<<<<< HEAD
         "automaticallyCheckForUpdates" : true,
-=======
         "customInstructions" : {},
->>>>>>> 1d9f5c25
+        "inactiveModels" : [],
         "llmProviderSettings" : {
           "anthropic" : {
             "apiKey" : "anthropic-key",
@@ -125,8 +116,7 @@
         "pointReleaseXcodeExtensionToDebugApp" : true,
         "preferedProviders" : {
           "claude-haiku-35" : "anthropic"
-        },
-        "inactiveModels" : []
+        }
       }
       """
 
@@ -243,11 +233,8 @@
     let json = """
       {
         "allowAnonymousAnalytics" : true,
-<<<<<<< HEAD
         "automaticallyCheckForUpdates" : true,
-=======
         "customInstructions" : {},
->>>>>>> 1d9f5c25
         "inactiveModels" : [],
         "llmProviderSettings" : {},
         "pointReleaseXcodeExtensionToDebugApp" : false,
@@ -350,7 +337,6 @@
     try testDecoding(expectedSettings, json)
   }
 
-<<<<<<< HEAD
   @Test("Decode automaticallyCheckForUpdates setting with custom value")
   func testAutomaticallyCheckForUpdatesDecoding() throws {
     let json = """
@@ -382,6 +368,7 @@
       {
         "allowAnonymousAnalytics" : true,
         "automaticallyCheckForUpdates" : false,
+        "customInstructions" : {},
         "inactiveModels" : [],
         "llmProviderSettings" : {},
         "pointReleaseXcodeExtensionToDebugApp" : false,
@@ -390,7 +377,8 @@
       """
 
     try testEncoding(settings, json)
-=======
+  }
+
   @Test("Encode and decode settings with custom instructions")
   func testSettingsWithCustomInstructions() throws {
     let customInstructions = Settings.CustomInstructions(
@@ -407,6 +395,7 @@
     let json = """
       {
         "allowAnonymousAnalytics" : false,
+        "automaticallyCheckForUpdates" : true,
         "customInstructions" : {
           "agentMode" : "Focus on code quality and best practices",
           "askMode" : "Always be concise and helpful"
@@ -475,6 +464,5 @@
         agentModePrompt: "Prioritize performance and efficiency"))
 
     try testDecoding(expectedSettings, json)
->>>>>>> 1d9f5c25
   }
 }