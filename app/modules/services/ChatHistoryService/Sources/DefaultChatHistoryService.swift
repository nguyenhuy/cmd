--- conflicted
+++ resolved
@@ -17,10 +17,6 @@
 
 // MARK: - DefaultChatHistoryService
 
-<<<<<<< HEAD
-=======
-/// @ThreadSafe
->>>>>>> f098643c
 final class DefaultChatHistoryService: ChatHistoryService, Sendable {
   init(
     createDBConnection: () -> DatabaseQueue,
