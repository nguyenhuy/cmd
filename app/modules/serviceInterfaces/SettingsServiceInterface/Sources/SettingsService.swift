// Copyright command. All rights reserved.
// Licensed under the XXX License. See License.txt in the project root for license information.

import AppFoundation
@preconcurrency import Combine
import ConcurrencyFoundation
import Foundation
import JSONFoundation
import LLMFoundation

// MARK: - LLMReasoningSetting

public struct LLMReasoningSetting: Sendable, Equatable {
  public var isEnabled: Bool
  public init(isEnabled: Bool) {
    self.isEnabled = isEnabled
  }
}

// MARK: - Settings

public struct Settings: Sendable, Equatable {
  public init(
    pointReleaseXcodeExtensionToDebugApp: Bool,
    allowAnonymousAnalytics: Bool = false,
    automaticallyCheckForUpdates: Bool = true,
    preferedProviders: [LLMModel: LLMProvider] = [:],
    llmProviderSettings: [LLMProvider: LLMProviderSettings] = [:],
    inactiveModels: [LLMModel] = [],
<<<<<<< HEAD
    reasoningModels: [LLMModel: LLMReasoningSetting] = [:],
    customInstructions: CustomInstructions = CustomInstructions())
=======
    customInstructions: CustomInstructions = CustomInstructions(),
    toolPreferences: [ToolPreference] = [])
>>>>>>> 50923925
  {
    self.pointReleaseXcodeExtensionToDebugApp = pointReleaseXcodeExtensionToDebugApp
    self.allowAnonymousAnalytics = allowAnonymousAnalytics
    self.automaticallyCheckForUpdates = automaticallyCheckForUpdates
    self.preferedProviders = preferedProviders
    self.llmProviderSettings = llmProviderSettings
    self.inactiveModels = inactiveModels
    self.reasoningModels = reasoningModels
    self.customInstructions = customInstructions
    self.toolPreferences = toolPreferences
  }

  public struct LLMProviderSettings: Sendable, Codable, Equatable {
    /// To help keep track of which Provider was setup first, we use an incrementing order.
    /// This order can be useful for determining which provider to default to when multiple are available.
    public let createdOrder: Int
    public var apiKey: String
    public var baseUrl: String?

    public init(
      apiKey: String,
      baseUrl: String?,
      createdOrder: Int)
    {
      self.apiKey = apiKey
      self.baseUrl = baseUrl
      self.createdOrder = createdOrder
    }
  }

  public struct CustomInstructions: Sendable, Codable, Equatable {
    public var askMode: String?
    public var agentMode: String?

    public init(askModePrompt: String? = nil, agentModePrompt: String? = nil) {
      askMode = askModePrompt
      agentMode = agentModePrompt
    }
  }

  public struct ToolPreference: Sendable, Codable, Equatable {
    public let toolName: String
    public var alwaysApprove: Bool

    public init(toolName: String, alwaysApprove: Bool = false) {
      self.toolName = toolName
      self.alwaysApprove = alwaysApprove
    }
  }

  public var allowAnonymousAnalytics: Bool
  public var pointReleaseXcodeExtensionToDebugApp: Bool
  public var automaticallyCheckForUpdates: Bool
  // LLM settings
  public var preferedProviders: [LLMModel: LLMProvider]
  public var llmProviderSettings: [LLMProvider: LLMProviderSettings]
  public var reasoningModels: [LLMModel: LLMReasoningSetting]

  public var inactiveModels: [LLMModel]
  public var customInstructions: CustomInstructions
  public var toolPreferences: [ToolPreference]

}

// MARK: - Settings + Tool Preferences Helpers

extension Settings {
  public func toolPreference(for toolName: String) -> ToolPreference? {
    toolPreferences.first { $0.toolName == toolName }
  }

  public mutating func setToolPreference(toolName: String, alwaysApprove: Bool) {
    if let index = toolPreferences.firstIndex(where: { $0.toolName == toolName }) {
      toolPreferences[index].alwaysApprove = alwaysApprove
    } else {
      toolPreferences.append(ToolPreference(toolName: toolName, alwaysApprove: alwaysApprove))
    }
  }

  public func shouldAlwaysApprove(toolName: String) -> Bool {
    toolPreferences.first { $0.toolName == toolName }?.alwaysApprove ?? false
  }
}

public typealias LLMProviderSettings = Settings.LLMProviderSettings

// MARK: - SettingsService

public protocol SettingsService: Sendable {
  /// Get the current value of a setting.
  func value<T: Equatable>(for keypath: KeyPath<Settings, T>) -> T
  /// Get the current value of a setting as a live value.
  func liveValue<T: Equatable>(for keypath: KeyPath<Settings, T>) -> ReadonlyCurrentValueSubject<T, Never>

  /// Get all settings.
  func values() -> Settings

  /// Get all settings as a live value.
  func liveValues() -> ReadonlyCurrentValueSubject<Settings, Never>

  /// Update the value of a setting
  func update<T: Equatable>(setting: WritableKeyPath<Settings, T>, to value: T)

  /// Update the value of a setting
  func update(to settings: Settings)

  /// Reset a setting to its default value
  func resetToDefault(setting: WritableKeyPath<Settings, some Equatable>)

  /// Reset all settings to their default values
  func resetAllToDefault()
}

// MARK: - SettingsServiceProviding

public protocol SettingsServiceProviding {
  var settingsService: SettingsService { get }
}

public typealias UserDefaultsKey = String

extension UserDefaultsKey {
  public static let hasCompletedOnboardingUserDefaultsKey = "hasCompletedOnboarding"
  public static let showInternalSettingsInRelease = "showInternalSettingsInRelease"
  public static let defaultChatPositionIsInverted = "defaultChatPositionIsInverted"
  public static let repeatLastLLMInteraction = "llmService.isRepeating"
}<|MERGE_RESOLUTION|>--- conflicted
+++ resolved
@@ -27,13 +27,9 @@
     preferedProviders: [LLMModel: LLMProvider] = [:],
     llmProviderSettings: [LLMProvider: LLMProviderSettings] = [:],
     inactiveModels: [LLMModel] = [],
-<<<<<<< HEAD
     reasoningModels: [LLMModel: LLMReasoningSetting] = [:],
-    customInstructions: CustomInstructions = CustomInstructions())
-=======
     customInstructions: CustomInstructions = CustomInstructions(),
     toolPreferences: [ToolPreference] = [])
->>>>>>> 50923925
   {
     self.pointReleaseXcodeExtensionToDebugApp = pointReleaseXcodeExtensionToDebugApp
     self.allowAnonymousAnalytics = allowAnonymousAnalytics
